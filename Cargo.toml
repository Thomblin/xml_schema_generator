[package]
name = "xml_schema_generator"
version = "0.6.10"
description = "Create Rust struct for given XML file, that allows to deserliaze the given XML using serde or vice versa"
authors = ["Sebastian Detert <rust-crates@elygor.de>"]
edition = "2021"
license = "Apache-2.0"
repository  = "https://github.com/Thomblin/xml_schema_generator"
readme = "README.md"
keywords = ["xml", "schema", "serde", "deserliaze", "string"]
categories = ["command-line-utilities", "config", "data-structures", "encoding", "parser-implementations"]

[[bin]]
name = "xml_schema_generator"
path = "src/main.rs"

[lib]
name = "xml_schema_generator"
path = "src/lib.rs"

[dependencies]
env_logger = { version = "0.11.0", optional = true }
log = "0.4.20"
<<<<<<< HEAD
quick-xml = {version="0.34.0", features = ["serialize"] }
=======
quick-xml = {version="0.35.0", features = ["serialize"] }
>>>>>>> d06c8b92
convert_string = "0.1.3"
clap = { version = "4.4.11", features = ["derive"] }

[dev-dependencies]
pretty_assertions = "1.4.0"
serde = { version = "1.0.193", features = ["derive"] }
serde-xml-rs = "0.6.0"

[features]
env_logger = ["dep:env_logger"]<|MERGE_RESOLUTION|>--- conflicted
+++ resolved
@@ -21,11 +21,7 @@
 [dependencies]
 env_logger = { version = "0.11.0", optional = true }
 log = "0.4.20"
-<<<<<<< HEAD
-quick-xml = {version="0.34.0", features = ["serialize"] }
-=======
 quick-xml = {version="0.35.0", features = ["serialize"] }
->>>>>>> d06c8b92
 convert_string = "0.1.3"
 clap = { version = "4.4.11", features = ["derive"] }
 
